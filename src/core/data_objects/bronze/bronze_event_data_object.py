--- conflicted
+++ resolved
@@ -8,7 +8,6 @@
 class BronzeEventDataObject(PathDataObject):
     ID = "BronzeEventDO"
     SCHEMA = StructType([
-<<<<<<< HEAD
         StructField(ColNames.user_id, BinaryType(), nullable=False),
         StructField(ColNames.timestamp, StringType(), nullable=False),
         StructField(ColNames.mcc, IntegerType(), nullable=False),
@@ -16,21 +15,11 @@
         StructField(ColNames.latitude, FloatType(), nullable=True),
         StructField(ColNames.longitude, FloatType(), nullable=True),
         StructField(ColNames.loc_error, FloatType(), nullable=True)
-=======
-        StructField("user_id", BinaryType(), nullable=True),
-        StructField("timestamp", StringType(), nullable=True),
-        StructField("mcc", IntegerType(), nullable=True),
-        StructField("cell_id", StringType(), nullable=True),
-        StructField("latitude", FloatType(), nullable=True),
-        StructField("longitude", FloatType(), nullable=True),
-        StructField("loc_error", FloatType(), nullable=True)
->>>>>>> 1cc0e831
     ])
 
     def __init__(self, spark: SparkSession, default_path: str, partition_columns: list[str] = None) -> None:
         super().__init__(spark, default_path)
         self.interface = ParquetInterface()
-<<<<<<< HEAD
         self.partition_columns = partition_columns 
 
     def write(self, path: str = None, partition_columns: list[str] = None):
@@ -40,9 +29,3 @@
             partition_columns = self.partition_columns
 
         self.interface.write_from_interface(self.df, path, partition_columns)
-
-
-=======
-
-    
->>>>>>> 1cc0e831
